--- conflicted
+++ resolved
@@ -1,23 +1,3 @@
-<<<<<<< HEAD
-#!/usr/bin/env python3
-"""
-main.py - Final Integrated BFS + Aggregator + Non-scaling Target + Partial Coverage
------------------------------------------------------------------------------------
-- Avoids KeyError by defining empty raw-data dicts for 'TARGET(avgNonScaling)'
-- Ensures 'largest_overlap_quarter' is defined above 'produce_chart_with_table'
-- BFS includes raw merges/issues/forks/stars + aggregator columns (Velocity, UIG, MAC, SEI)
-- Generates separate .png files for each raw variable + aggregator metrics
-- Partial quarters labeled "(partial)" if the quarter extends beyond 'now'
-
-Dependencies (must be present in your environment):
-  1) aggregator.py => aggregator logic (velocity, user_interest_growth, monthly_active_contributors)
-  2) scale_factors.py => mergesFactor, closedFactor, etc. plus compute_scale_factors
-  3) analytics/ => merges_issues.py, forks_stars.py, comments_reactions.py, etc. that do real SQL queries
-  4) baseline.py => find_oldest_date_for_repo
-  5) quarters.py => generate_quarter_windows
-  6) config.py => get_scaling_repo, get_num_fiscal_quarters or environment
-"""
-=======
 ############################################################
 # main.py
 # 
@@ -26,7 +6,6 @@
 # storing it in a TeeStream, plus side-by-side scaled charts
 # for splitted + aggregator variables, with query logs.
 ############################################################
->>>>>>> 332f5ee1
 
 import os
 import sys
@@ -37,552 +16,6 @@
 import matplotlib.pyplot as plt
 import numpy as np
 
-<<<<<<< HEAD
-# 1) config.py => user’s environment & config retrieval
-from config import get_scaling_repo, get_num_fiscal_quarters
-
-# 2) aggregator.py => aggregator weights & formulas
-from aggregator import (
-    load_aggregator_weights,
-    velocity as aggregator_velocity,
-    user_interest_growth as aggregator_uig,
-    monthly_active_contributors as aggregator_mac
-)
-
-# 3) scale_factors.py => mergesFactor, closedFactor, etc.
-from scale_factors import (
-    compute_scale_factors,
-    compute_sei_data
-)
-
-# 4) baseline.py => earliest date
-from baseline import find_oldest_date_for_repo
-
-# 5) quarters.py => quarter windows
-from quarters import generate_quarter_windows
-
-# 6) analytics/ => merges_issues, forks_stars, comments_reactions
-from merges_issues import (
-    count_merged_pulls,
-    count_closed_issues,
-    count_new_pulls,
-    count_new_issues,
-    count_open_issues_at_date,
-    count_open_prs_at_date
-)
-from forks_stars import count_forks, count_stars
-from comments_reactions import count_issue_comments, count_all_reactions
-
-###############################################################################
-# We'll capture console => debug_log
-###############################################################################
-original_stdout= sys.stdout
-log_capture= io.StringIO()
-
-class DualOutput:
-    def write(self, text):
-        original_stdout.write(text)
-        log_capture.write(text)
-    def flush(self):
-        original_stdout.flush()
-        log_capture.flush()
-
-# Route all stdout => the dual output
-sys.stdout= DualOutput()
-
-###############################################################################
-# BFS Print Helpers
-###############################################################################
-def print_aligned_table(table_data, alignments=None):
-    """
-    Utility to print a 2D array (list of lists) with aligned columns.
-    """
-    if not table_data:
-        return
-    num_cols = len(table_data[0])
-    if alignments is None:
-        alignments= ['left']* num_cols
-    if len(alignments)< num_cols:
-        alignments+= ['left']* (num_cols- len(alignments))
-
-    # compute column widths
-    col_widths= [0]* num_cols
-    for row in table_data:
-        for c_idx, cell in enumerate(row):
-            c_str= str(cell)
-            if len(c_str)> col_widths[c_idx]:
-                col_widths[c_idx]= len(c_str)
-
-    def format_cell(cell_str, width, alignment):
-        if alignment=='left':
-            return cell_str.ljust(width)
-        elif alignment=='center':
-            pad= width- len(cell_str)
-            left_pad= pad//2
-            right_pad= pad- left_pad
-            return ' '*left_pad+ cell_str+ ' '*right_pad
-        else:
-            # right
-            return cell_str.rjust(width)
-
-    # header line
-    header_line = " | ".join(
-        format_cell(str(table_data[0][i]), col_widths[i], alignments[i])
-        for i in range(num_cols)
-    )
-    print(header_line)
-
-    # separator
-    sep_line= "-+-".join("-"*col_widths[i] for i in range(num_cols))
-    print(sep_line)
-
-    # content rows
-    for row in table_data[1:]:
-        row_line= " | ".join(
-            format_cell(str(row[i]), col_widths[i], alignments[i])
-            for i in range(num_cols)
-        )
-        print(row_line)
-
-###############################################################################
-# Helper to identify a quarter label based on largest overlap with Q1..Q4
-###############################################################################
-def find_fy(d):
-    """Return the fiscal year for date d. If month>=10 => fy=d.year+1, else d.year."""
-    if d.month >= 10:
-        return d.year + 1
-    return d.year
-
-def quarter_fy_ranges(fy):
-    import datetime
-    return {
-      "Q1": (datetime.datetime(fy-1,10,1), datetime.datetime(fy-1,12,31,23,59,59)),
-      "Q2": (datetime.datetime(fy,1,1), datetime.datetime(fy,3,31,23,59,59)),
-      "Q3": (datetime.datetime(fy,4,1), datetime.datetime(fy,6,30,23,59,59)),
-      "Q4": (datetime.datetime(fy,7,1), datetime.datetime(fy,9,30,23,59,59)),
-    }
-
-def largest_overlap_quarter(st, ed):
-    """
-    Return Q1..Q4 for the date range [st,ed] based on largest time overlap 
-    with those quarters in the same fiscal year.
-    """
-    fy = find_fy(st)
-    Q = quarter_fy_ranges(fy)
-    best_lbl = "Q?"
-    best_ov = 0
-    for qlbl,(qs,qe) in Q.items():
-        overlap_s= max(st, qs)
-        overlap_e= min(ed, qe)
-        overlap_sec= (overlap_e - overlap_s).total_seconds()
-        if overlap_sec> best_ov:
-            best_ov= overlap_sec
-            best_lbl= qlbl
-    return best_lbl
-
-###############################################################################
-# produce_chart_with_table => single variable bar chart + side table
-###############################################################################
-def produce_chart_with_table(
-    quarter_ranges, bar_values, 
-    scaling_repo, all_repos, oldest_map,
-    chart_title, filename
-):
-    """
-    Creates a figure with:
-     1) A bar chart for 'bar_values'
-     2) A side table listing each repo, oldest_date, and last window end
-     3) X-axis labeled by quarter from 'largest_overlap_quarter'
-    Saves to 'filename' as .png
-    """
-    import matplotlib.pyplot as plt
-    from matplotlib.table import Table
-
-    fig= plt.figure(figsize=(14,8))
-    ax_chart= fig.add_axes([0.05,0.1,0.55,0.8])  # left half
-    ax_table= fig.add_axes([0.65,0.1,0.3,0.8])   # right half
-    ax_table.set_axis_off()
-
-    # build X labels from partial overlap
-    x_labels=[]
-    for (st,ed,part_f) in quarter_ranges:
-        qlbl= largest_overlap_quarter(st, ed)
-        x_labels.append(qlbl)
-    x= np.arange(len(quarter_ranges))
-
-    ax_chart.bar(x, bar_values, 0.6, color='steelblue')
-    ax_chart.set_title(chart_title)
-    ax_chart.set_xticks(x)
-    ax_chart.set_xticklabels(x_labels, rotation=0)
-
-    # build the small table
-    tbl= Table(ax_table, bbox=[0,0,1,1])
-    col_labels= ["Repo","OldestDate","WindowEnd"]
-    table_data= [col_labels]
-
-    # top => scaling
-    if scaling_repo in oldest_map:
-        (odt, wend, pf)= oldest_map[scaling_repo]
-        od_str= odt.strftime("%Y-%m-%d %H:%M")
-        we_str= wend.strftime("%Y-%m-%d %H:%M")
-        if pf:
-            we_str+= " (partial)"
-        table_data.append([scaling_repo+" (scaling)", od_str, we_str])
-
-    # non-scaling
-    for rp in all_repos:
-        if rp== scaling_repo:
-            continue
-        if rp not in oldest_map:
-            continue
-        (odt, wend, pff)= oldest_map[rp]
-        od_str= odt.strftime("%Y-%m-%d %H:%M")
-        we_str= wend.strftime("%Y-%m-%d %H:%M")
-        if pff:
-            we_str+= " (partial)"
-        table_data.append([rp, od_str, we_str])
-
-    # layout table cells
-    nrows= len(table_data)
-    ncols= len(table_data[0])
-    row_h= 1.0/ nrows
-    col_w= 1.0/ ncols
-
-    for irow in range(nrows):
-        for icol in range(ncols):
-            cell_txt= table_data[irow][icol]
-            cell= tbl.add_cell(
-                row=irow, col=icol,
-                width=col_w, height=row_h,
-                text= cell_txt,
-                loc='center',
-                facecolor='white'
-            )
-            if irow==0:
-                cell.set_facecolor('lightgray')
-                cell._text.set_weight('bold')
-            cell._text.set_fontsize(9)
-
-    ax_table.add_table(tbl)
-    ax_table.set_xlim(0,1)
-    ax_table.set_ylim(0,1)
-
-    fig.savefig(filename)
-    plt.close(fig)
-    print(f"[INFO] Created {filename}")
-
-###############################################################################
-# BFS_print_repo => BFS console prints for raw & aggregator
-###############################################################################
-def BFS_print_repo(
-    repo, 
-    mergesFactor, closedFactor, forksFactor, starsFactor,
-    newIssuesFactor, commentsFactor, reactionsFactor, pullsFactor,
-    merges_data, closed_data, forks_data, stars_data,
-    newIss_data, comm_data, reac_data, pull_data,
-    velocity_data, uig_data, mac_data, sei_data,
-    issueRatio_data, prRatio_data,
-    quarter_dates
-):
-    """
-    BFS console prints for:
-      1) Raw BFS => mergesRaw, closedRaw, forksRaw, etc.
-      2) Aggregator BFS => openIssueRatio, openPRRatio, velocity, uig, mac, sei
-    """
-    print(f"=== BFS for Repo: {repo} ===")
-
-    # If the repo is not in mergesFactor => pseudo-repo => skip factor line
-    if repo in mergesFactor:
-        print(f"[RAW BFS] (mergesFactor={mergesFactor[repo]:.4f}, closedFactor={closedFactor[repo]:.4f}, etc.)")
-    else:
-        print("[RAW BFS] (pseudo-repo, no scale-factors)")
-
-    BFS_data= [[
-       "Q-Range","mergesRaw","closedRaw","forksRaw","starsRaw",
-       "newIssRaw","commentsRaw","reactRaw","pullRaw"
-    ]]
-    BFS_align= ["left"]+ ["center"]*8
-
-    if repo not in quarter_dates:
-        print(f"[WARN] BFS_print_repo: No quarter_dates for {repo}\n")
-        return
-
-    sorted_quarters= sorted(quarter_dates[repo].keys())
-    for q_idx in sorted_quarters:
-        (qs,qe,part_flag)= quarter_dates[repo][q_idx]
-        label_str= f"Q{q_idx}({qs:%Y-%m-%d}..{qe:%Y-%m-%d})"
-        if part_flag:
-            label_str+= " (partial)"
-
-        mg= merges_data.get(repo,{}).get(q_idx,0.0)
-        cl= closed_data.get(repo,{}).get(q_idx,0.0)
-        fo= forks_data.get(repo,{}).get(q_idx,0.0)
-        st= stars_data.get(repo,{}).get(q_idx,0.0)
-        ni= newIss_data.get(repo,{}).get(q_idx,0.0)
-        co= comm_data.get(repo,{}).get(q_idx,0.0)
-        re= reac_data.get(repo,{}).get(q_idx,0.0)
-        pu= pull_data.get(repo,{}).get(q_idx,0.0)
-
-        BFS_data.append([
-           label_str,
-           f"{mg}", f"{cl}", f"{fo}", f"{st}",
-           f"{ni}", f"{co}", f"{re}", f"{pu}"
-        ])
-
-    print_aligned_table(BFS_data, BFS_align)
-    print()
-
-    # aggregator BFS => velocity, uig, mac, sei
-    print(f"[AGGREGATOR BFS]")
-    ABFS= [[
-      "Q-Range","openIssRatio","openPRRatio","Velocity","UIG","MAC","SEI"
-    ]]
-    ABFS_align= ["left"]+ ["center"]*6
-
-    for q_idx in sorted_quarters:
-        (qs,qe,part_flag)= quarter_dates[repo][q_idx]
-        label_str= f"Q{q_idx}({qs:%Y-%m-%d}..{qe:%Y-%m-%d})"
-        if part_flag:
-            label_str+= " (partial)"
-
-        oi= issueRatio_data.get(repo,{}).get(q_idx,1.0)
-        op= prRatio_data.get(repo,{}).get(q_idx,1.0)
-        vel= velocity_data.get(repo,{}).get(q_idx,0.0)
-        ui= uig_data.get(repo,{}).get(q_idx,0.0)
-        mc= mac_data.get(repo,{}).get(q_idx,0.0)
-        se= sei_data.get(repo,{}).get(q_idx,0.0)
-        ABFS.append([
-            label_str,
-            f"{oi:.3f}", f"{op:.3f}",
-            f"{vel:.3f}", f"{ui:.3f}", f"{mc:.3f}", f"{se:.3f}"
-        ])
-
-    print_aligned_table(ABFS, ABFS_align)
-    print("------------------------------------------------------\n")
-
-###############################################################################
-# compute_non_scaling_target => aggregator target for BFS
-###############################################################################
-def compute_non_scaling_target(
-    scaling_repo, all_repos,
-    velocity_data, uig_data, mac_data, sei_data,
-    issueRatio_data, prRatio_data,
-    quarter_dates,
-    merges_data, closed_data, forks_data, stars_data,
-    newIss_data, comm_data, reac_data, pull_data
-):
-    """
-    Builds a pseudo-repo "TARGET(avgNonScaling)" that average aggregator metrics across non-scaling.
-    Also defines empty merges_data[...] so BFS_print_repo won't KeyError.
-    """
-    target_name= "TARGET(avgNonScaling)"
-    velocity_data[target_name]= {}
-    uig_data[target_name]= {}
-    mac_data[target_name]= {}
-    sei_data[target_name]= {}
-    issueRatio_data[target_name]= {}
-    prRatio_data[target_name]= {}
-
-    merges_data[target_name]= {}
-    closed_data[target_name]= {}
-    forks_data[target_name]= {}
-    stars_data[target_name]= {}
-    newIss_data[target_name]= {}
-    comm_data[target_name]= {}
-    reac_data[target_name]= {}
-    pull_data[target_name]= {}
-
-    quarter_dates[target_name]= {}
-
-    union_q_idx= set()
-    non_scalers= [r for r in all_repos if r!=scaling_repo]
-
-    for nr in non_scalers:
-        if nr in quarter_dates:
-            union_q_idx.update(quarter_dates[nr].keys())
-
-    union_q_idx= sorted(union_q_idx)
-    for q_idx in union_q_idx:
-        sum_v=0.0; sum_u=0.0; sum_m=0.0; sum_s=0.0
-        sum_oi=0.0; sum_pr=0.0
-        ccount=0
-        partial_any=False
-        st_list= []
-        ed_list= []
-        for nr in non_scalers:
-            if nr not in quarter_dates:
-                continue
-            if q_idx in quarter_dates[nr]:
-                (qs,qe,pf)= quarter_dates[nr][q_idx]
-                st_list.append(qs)
-                ed_list.append(qe)
-                if pf:
-                    partial_any= True
-
-                val_v= velocity_data[nr].get(q_idx,0.0)
-                val_u= uig_data[nr].get(q_idx,0.0)
-                val_m= mac_data[nr].get(q_idx,0.0)
-                val_s= sei_data[nr].get(q_idx,0.0)
-                val_oi= issueRatio_data[nr].get(q_idx,1.0)
-                val_pr= prRatio_data[nr].get(q_idx,1.0)
-
-                sum_v+= val_v
-                sum_u+= val_u
-                sum_m+= val_m
-                sum_s+= val_s
-                sum_oi+= val_oi
-                sum_pr+= val_pr
-                ccount+=1
-
-        if ccount>0 and st_list and ed_list:
-            avg_v= sum_v/ ccount
-            avg_u= sum_u/ ccount
-            avg_m= sum_m/ ccount
-            avg_s= sum_s/ ccount
-            avg_oi= sum_oi/ ccount
-            avg_pr= sum_pr/ ccount
-
-            sdt= min(st_list)
-            edt= max(ed_list)
-            quarter_dates[target_name][q_idx]= (sdt, edt, partial_any)
-            velocity_data[target_name][q_idx]= avg_v
-            uig_data[target_name][q_idx]= avg_u
-            mac_data[target_name][q_idx]= avg_m
-            sei_data[target_name][q_idx]= avg_s
-            issueRatio_data[target_name][q_idx]= avg_oi
-            prRatio_data[target_name][q_idx]= avg_pr
-
-    return target_name
-
-###############################################################################
-def build_ranges_for_repo(r, data_dict, quarter_dates):
-    if r not in quarter_dates:
-        return [],[]
-    qk= sorted(quarter_dates[r].keys())
-    qr=[]; vals=[]
-    for qi in qk:
-        (qs,qe,pf)= quarter_dates[r][qi]
-        qr.append((qs,qe,pf))
-        vals.append(data_dict[r].get(qi,0.0))
-    return qr, vals
-
-###############################################################################
-def main():
-    # Environment reading
-    env_scaling= os.environ.get("SCALING_REPO","<not set>")
-    env_quarters= os.environ.get("NUM_FISCAL_QUARTERS","<not set>")
-    print("=== ENVIRONMENT VARIABLES ===")
-    print(f"SCALING_REPO={env_scaling}")
-    print(f"NUM_FISCAL_QUARTERS={env_quarters}\n")
-    print("=== CAPTURED CONSOLE OUTPUT ===\n")
-
-    # Potentially user-defined
-    repos= [
-        "ni/labview-icon-editor",
-        "facebook/react",
-        "tensorflow/tensorflow",
-        "dotnet/core"
-    ]
-    scaling_repo= get_scaling_repo() or "ni/labview-icon-editor"
-    if scaling_repo not in repos:
-        repos.append(scaling_repo)
-
-    q_count= get_num_fiscal_quarters() or 4
-    aggregator_weights= load_aggregator_weights()
-
-    # scale_factors => mergesFactor, closedFactor, etc.
-    (sfM,sfCl,sfF,sfS,sfNi,sfCo,sfRe,sfP)= compute_scale_factors(scaling_repo, repos)
-
-    now= datetime.utcnow()
-
-    # aggregator data
-    velocity_data={} ; uig_data={} ; mac_data={} ; sei_data={}
-    issueRatio_data={} ; prRatio_data={}
-
-    # raw data
-    merges_data={} ; closed_data={} ; forks_data={} ; stars_data={}
-    newIss_data={} ; comm_data={} ; reac_data={} ; pull_data={}
-
-    quarter_dates={}
-    oldest_map={}
-
-    # 1) Gather BFS + aggregator
-    for r in repos:
-        # aggregator
-        velocity_data[r]= {}
-        uig_data[r]= {}
-        mac_data[r]= {}
-        sei_data[r]= {}
-        issueRatio_data[r]= {}
-        prRatio_data[r]= {}
-
-        # raw
-        merges_data[r]= {}
-        closed_data[r]= {}
-        forks_data[r]= {}
-        stars_data[r]= {}
-        newIss_data[r]= {}
-        comm_data[r]= {}
-        reac_data[r]= {}
-        pull_data[r]= {}
-
-        oldest= find_oldest_date_for_repo(r)
-        if not oldest:
-            print(f"[WARN] No data => {r}")
-            continue
-
-        raw_quarters= generate_quarter_windows(oldest, q_count)
-        quarter_dates[r]={}
-        idx=1
-        final_end= oldest
-        partial_any=False
-
-        for (qs,qe) in raw_quarters:
-            if qs> now:
-                break
-            p_flag= False
-            if qe> now:
-                p_flag= True
-                qe= now
-            if qs>=qe:
-                continue
-
-            mg= count_merged_pulls(r, qs, qe)
-            cl= count_closed_issues(r, qs, qe)
-            fo= count_forks(r, qs, qe)
-            st= count_stars(r, qs, qe)
-            ni= count_new_issues(r, qs, qe)
-            co= count_issue_comments(r, qs, qe)
-            re= count_all_reactions(r, qs, qe)
-            pu= count_new_pulls(r, qs, qe)
-
-            merges_data[r][idx]= mg
-            closed_data[r][idx]= cl
-            forks_data[r][idx]= fo
-            stars_data[r][idx]= st
-            newIss_data[r][idx]= ni
-            comm_data[r][idx]= co
-            reac_data[r][idx]= re
-            pull_data[r][idx]= pu
-
-            # scaled
-            mg_s= mg* sfM[r]
-            cl_s= cl* sfCl[r]
-            fo_s= fo* sfF[r]
-            st_s= st* sfS[r]
-            ni_s= ni* sfNi[r]
-            co_s= co* sfCo[r]
-            re_s= re* sfRe[r]
-            pu_s= pu* sfP[r]
-
-            # openIssueRatio
-            oIss_start= count_open_issues_at_date(r, qs)
-            oIss_end= count_open_issues_at_date(r, qe)
-            oIss_avg= (oIss_start + oIss_end)/2
-            denom_iss= oIss_avg + cl
-            if denom_iss< 1e-9:
-                issRatio= 1.0
-=======
 from db_config import DB_HOST, DB_USER, DB_PASSWORD, DB_DATABASE
 from config_reader import load_config
 from baseline import find_oldest_date_for_repo
@@ -787,7 +220,6 @@
                 continue
             if var in splitted_all:
                 vv= BFS_data[rp][q_idx]['raw'][var]
->>>>>>> 332f5ee1
             else:
                 vv= BFS_data[rp][q_idx]['agg'][var]
             s+= vv
@@ -812,176 +244,6 @@
             if variableName in splitted_all:
                 val_s= BFS_data[scaling_repo][q_idx]['raw'][variableName]
             else:
-<<<<<<< HEAD
-                prRat= oPR_avg/ denom_pr
-            prRatio_data[r][idx]= prRat
-
-            # aggregator
-            vel= aggregator_velocity(mg_s, cl_s, issRatio, prRat, aggregator_weights)
-            ui= aggregator_uig(fo_s, st_s)
-            ma= aggregator_mac(ni_s, co_s, re_s, pu_s, aggregator_weights)
-            se= 0.5* ma + 0.3* vel + 0.2* ui  # standard for SEI
-
-            velocity_data[r][idx]= vel
-            uig_data[r][idx]= ui
-            mac_data[r][idx]= ma
-            sei_data[r][idx]= se
-
-            quarter_dates[r][idx]= (qs,qe,p_flag)
-            final_end= qe
-            if p_flag:
-                partial_any= True
-
-            idx+=1
-
-        oldest_map[r]= (oldest, final_end, partial_any)
-
-    # 2) BFS for each repo
-    for r in repos:
-        if r not in quarter_dates:
-            continue
-        if not quarter_dates[r]:
-            continue
-        BFS_print_repo(
-            repo=r,
-            mergesFactor= sfM, closedFactor= sfCl, forksFactor= sfF, starsFactor= sfS,
-            newIssuesFactor= sfNi, commentsFactor= sfCo, reactionsFactor= sfRe, pullsFactor= sfP,
-            merges_data= merges_data, closed_data= closed_data, forks_data= forks_data, stars_data= stars_data,
-            newIss_data= newIss_data, comm_data= comm_data, reac_data= reac_data, pull_data= pull_data,
-            velocity_data= velocity_data, uig_data= uig_data, mac_data= mac_data, sei_data= sei_data,
-            issueRatio_data= issueRatio_data, prRatio_data= prRatio_data,
-            quarter_dates= quarter_dates
-        )
-
-    # 3) build "TARGET" aggregator
-    target_name= compute_non_scaling_target(
-        scaling_repo, repos,
-        velocity_data, uig_data, mac_data, sei_data,
-        issueRatio_data, prRatio_data,
-        quarter_dates,
-        merges_data, closed_data, forks_data, stars_data,
-        newIss_data, comm_data, reac_data, pull_data
-    )
-
-    # BFS for pseudo-repo => "TARGET(avgNonScaling)"
-    BFS_print_repo(
-        repo= target_name,
-        mergesFactor= sfM, closedFactor= sfCl, forksFactor= sfF, starsFactor= sfS,
-        newIssuesFactor= sfNi, commentsFactor= sfCo, reactionsFactor= sfRe, pullsFactor= sfP,
-        merges_data= merges_data, closed_data= closed_data, forks_data= forks_data, stars_data= stars_data,
-        newIss_data= newIss_data, comm_data= comm_data, reac_data= reac_data, pull_data= pull_data,
-        velocity_data= velocity_data, uig_data= uig_data, mac_data= mac_data, sei_data= sei_data,
-        issueRatio_data= issueRatio_data, prRatio_data= prRatio_data,
-        quarter_dates= quarter_dates
-    )
-
-    print("\n=== Done BFS aggregator. Now produce separate PNGs for raw & aggregator. ===\n")
-
-    # 4) produce separate PNG for each raw variable
-    raw_vars= {
-       "Merges": merges_data,
-       "Closed": closed_data,
-       "Forks": forks_data,
-       "Stars": stars_data,
-       "NewIssues": newIss_data,
-       "Comments": comm_data,
-       "Reactions": reac_data,
-       "Pulls": pull_data
-    }
-
-    scaling_repo_final= scaling_repo
-
-    def build_ranges_for_r(r, datadict):
-        if r not in quarter_dates:
-            return [],[]
-        qk= sorted(quarter_dates[r].keys())
-        qr=[]; vals=[]
-        for qi in qk:
-            (qs,qe,pf)= quarter_dates[r][qi]
-            qr.append((qs,qe,pf))
-            vals.append(datadict[r].get(qi,0.0))
-        return qr, vals
-
-    for rv_label, rv_dict in raw_vars.items():
-        qrng, barv= build_ranges_for_r(scaling_repo_final, rv_dict)
-        produce_chart_with_table(
-          quarter_ranges= qrng,
-          bar_values= barv,
-          scaling_repo= scaling_repo_final,
-          all_repos= repos,
-          oldest_map= oldest_map,
-          chart_title= f"{rv_label} ({scaling_repo_final}) - Fiscal Quarters",
-          filename= f"{rv_label.lower()}_fiscal.png"
-        )
-
-    # 5) aggregator => velocity, uig, mac, sei
-    def aggregator_build(r, dct):
-        if r not in quarter_dates:
-            return [], []
-        qk= sorted(quarter_dates[r].keys())
-        Qs=[]; Vs=[]
-        for qi in qk:
-            (qs,qe,pf)= quarter_dates[r][qi]
-            Qs.append((qs,qe,pf))
-            Vs.append(dct[r].get(qi,0.0))
-        return Qs,Vs
-
-    # velocity
-    vQ,vV= aggregator_build(scaling_repo_final, velocity_data)
-    produce_chart_with_table(
-      quarter_ranges= vQ, bar_values= vV,
-      scaling_repo= scaling_repo_final, all_repos= repos,
-      oldest_map= oldest_map,
-      chart_title= f"Velocity ({scaling_repo_final}) - Fiscal",
-      filename= "velocity_fiscal.png"
-    )
-
-    # mac
-    mQ,mV= aggregator_build(scaling_repo_final, mac_data)
-    produce_chart_with_table(
-      quarter_ranges= mQ, bar_values= mV,
-      scaling_repo= scaling_repo_final, all_repos= repos,
-      oldest_map= oldest_map,
-      chart_title= f"MAC ({scaling_repo_final}) - Fiscal",
-      filename= "mac_fiscal.png"
-    )
-
-    # uig
-    uQ,uV= aggregator_build(scaling_repo_final, uig_data)
-    produce_chart_with_table(
-      quarter_ranges= uQ, bar_values= uV,
-      scaling_repo= scaling_repo_final, all_repos= repos,
-      oldest_map= oldest_map,
-      chart_title= f"UIG ({scaling_repo_final}) - Fiscal",
-      filename= "uig_fiscal.png"
-    )
-
-    # sei
-    sQ,sV= aggregator_build(scaling_repo_final, sei_data)
-    produce_chart_with_table(
-      quarter_ranges= sQ, bar_values= sV,
-      scaling_repo= scaling_repo_final, all_repos= repos,
-      oldest_map= oldest_map,
-      chart_title= f"SEI ({scaling_repo_final}) - Fiscal",
-      filename= "sei_fiscal.png"
-    )
-
-    print("\n=== Done. BFS aggregator + target + raw & aggregator charts. ===")
-
-    # finalize => flush & write debug log
-    sys.stdout.flush()
-    console_out= log_capture.getvalue()
-    sys.stdout= original_stdout
-
-    debug_file= "debug_log.txt"
-    if os.path.exists(debug_file):
-        os.remove(debug_file)
-    with open(debug_file,"w",encoding="utf-8") as f:
-        f.write(console_out)
-
-    print(f"[INFO] Overwrote debug_log => {debug_file}")
-
-=======
                 val_s= BFS_data[scaling_repo][q_idx]['agg'][variableName]
             # group
             g_val= compute_avg_for_var(q_idx, variableName, BFS_data, skip_repo=scaling_repo)
@@ -1185,7 +447,6 @@
 
     print(f"[INFO] Overwrote {debug_path} with BFS aggregator logs + queries.")
     print("=== Done. ===")
->>>>>>> 332f5ee1
 
 if __name__=="__main__":
     main()